--- conflicted
+++ resolved
@@ -148,15 +148,14 @@
     assert cipher_signature.streams.get_audio_only(subtype="webm").itag == 251
 
 
-<<<<<<< HEAD
 def test_sequence(cipher_signature):
     assert len(cipher_signature.streams) == 22
     assert cipher_signature.streams[0] is not None
-=======
+
+
 def test_otf(cipher_signature):
     non_otf = cipher_signature.streams.otf().all()
     assert len(non_otf) == 22
 
     otf = cipher_signature.streams.otf(True).all()
-    assert len(otf) == 0
->>>>>>> 51df3996
+    assert len(otf) == 0